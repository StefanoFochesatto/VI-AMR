import numpy as np
import pytest
from firedrake import *
from viamr import VIAMR
import subprocess
import os
import pathlib


def get_netgen_mesh(TriHeight=0.4, width=2):
    import netgen
    from netgen.geom2d import SplineGeometry
    geo = SplineGeometry()
    geo.AddRectangle(p1=(-1 * width, -1 * width),
                     p2=(1 * width, 1 * width),
                     bc="rectangle")
    ngmsh = None
    ngmsh = geo.GenerateMesh(maxh=TriHeight)
    return Mesh(ngmsh, distribution_parameters={"partition": True, "overlap_type": (DistributedMeshOverlapType.VERTEX, 1)})


def test_netgen_mesh_creation():
    mesh = get_netgen_mesh()
    assert mesh.num_cells() == 228


def test_spaces():
    mesh = get_netgen_mesh(TriHeight=1.2)
    CG1, DG0 = VIAMR(debug=True).spaces(mesh)
    assert CG1.dim() == 19
    assert DG0.dim() == 24


def get_ball_obstacle(x, y):
    r = sqrt(x * x + y * y)
    r0 = 0.9
    psi0 = np.sqrt(1.0 - r0 * r0)
    dpsi0 = -r0 / psi0
    return conditional(le(r, r0), sqrt(1.0 - r * r), psi0 + dpsi0 * (r - r0))


def test_mark_none():
    mesh = get_netgen_mesh(TriHeight=1.2)
    z = VIAMR(debug=True)
    CG1, _ = z.spaces(mesh)
    (x, y) = SpatialCoordinate(mesh)
    psi = Function(CG1).interpolate(get_ball_obstacle(x, y))
    mark = z.udomark(mesh, psi, psi)  # all active
    assert norm(mark, 'L1') == 0.0
    mark = z.vcesmark(mesh, psi, psi)  # all active
    assert norm(mark, 'L1') == 0.0
    lift = Function(CG1).interpolate(psi + 1.0)
    mark = z.udomark(mesh, lift, psi)  # all inactive
    assert norm(mark, 'L1') == 0.0
    mark = z.vcesmark(mesh, lift, psi)  # all inactive
    assert norm(mark, 'L1') == 0.0


def test_refine_udo():
    mesh = get_netgen_mesh(TriHeight=1.2)
    z = VIAMR(debug=True)
    CG1, _ = z.spaces(mesh)
    assert CG1.dim() == 19
    (x, y) = SpatialCoordinate(mesh)
    psi = Function(CG1).interpolate(get_ball_obstacle(x, y))
    u = Function(CG1).interpolate(conditional(psi > 0.0, psi, 0.0))
    unorm0 = norm(u)
    # from firedrake.output import VTKFile
    # VTKFile(f"result_refine_0.pvd").write(u)
    mark = z.udomark(mesh, u, psi)
    rmesh = mesh.refine_marked_elements(mark)
    rCG1, _ = z.spaces(rmesh)
    assert rCG1.dim() == 61
    rV = FunctionSpace(rmesh, "CG", 1)
    ru = Function(rV).interpolate(u)  # cross-mesh interpolation
    assert abs(norm(ru) - unorm0) < 1.0e-10  # ... should be conservative
    # VTKFile(f"result_refine_1.pvd").write(ru)


def test_refine_udo_parallelUDO():
    mesh1 = get_netgen_mesh(TriHeight=.1)
    z = VIAMR(debug=True)
    CG1, _ = z.spaces(mesh1)
    (x, y) = SpatialCoordinate(mesh1)
    psi = Function(CG1).interpolate(get_ball_obstacle(x, y))
    u = Function(CG1).interpolate(conditional(psi > 0.0, psi, 0.0))
    unorm0 = norm(u)
    # from firedrake.output import VTKFile
    # VTKFile(f"result_refine_0.pvd").write(u)
    mark1 = z.udomark(mesh1, u, psi)
    rmesh1 = mesh1.refine_marked_elements(mark1)

    mesh2 = get_netgen_mesh(TriHeight=.1)
    CG1, _ = z.spaces(mesh2)
    (x, y) = SpatialCoordinate(mesh1)
    psi = Function(CG1).interpolate(get_ball_obstacle(x, y))
    u = Function(CG1).interpolate(conditional(psi > 0.0, psi, 0.0))
    unorm0 = norm(u)
    # from firedrake.output import VTKFile
    # VTKFile(f"result_refine_0.pvd").write(u)
    mark2 = z.udomarkParallel(mesh1, u, psi)
    rmesh2 = mesh2.refine_marked_elements(mark2)

    assert z.jaccard(mark1, mark2) == 1.0

    r1CG1, _ = z.spaces(rmesh1)
    r2CG1, _ = z.spaces(rmesh2)

    assert r1CG1.dim() == r2CG1.dim()


def test_refine_vces():
    mesh = get_netgen_mesh(TriHeight=1.2)
    z = VIAMR(debug=True)
    CG1, _ = z.spaces(mesh)
    assert CG1.dim() == 19
    (x, y) = SpatialCoordinate(mesh)
    psi = Function(CG1).interpolate(get_ball_obstacle(x, y))
    u = Function(CG1).interpolate(conditional(psi > 0.0, psi, 0.0))
    unorm0 = norm(u)
<<<<<<< HEAD
    # VTKFile(f"result_refine_0.pvd").write(u)
=======
    #VTKFile(f"result_refine_0.pvd").write(u)
>>>>>>> 596d38de
    mark = z.vcesmark(mesh, u, psi)
    rmesh = mesh.refine_marked_elements(mark)
    rCG1, _ = z.spaces(rmesh)
    assert rCG1.dim() == 49
    rV = FunctionSpace(rmesh, "CG", 1)
<<<<<<< HEAD
    ru = Function(rV).interpolate(u)  # cross-mesh interpolation
    assert abs(norm(ru) - unorm0) < 1.0e-10  # ... should be conservative
    # VTKFile(f"netgen_result_refine_1.pvd").write(ru)
=======
    ru = Function(rV).interpolate(u) # cross-mesh interpolation
    assert abs(norm(ru) - unorm0) < 1.0e-10 # ... should be conservative
    #VTKFile(f"netgen_result_refine_1.pvd").write(ru)
>>>>>>> 596d38de


def test_petsc4py_refine_vces():
    mesh = get_netgen_mesh(TriHeight=1.2)
    z = VIAMR(debug=True)
    CG1, _ = z.spaces(mesh)
    assert CG1.dim() == 19
    (x, y) = SpatialCoordinate(mesh)
    psi = Function(CG1).interpolate(get_ball_obstacle(x, y))
    u = Function(CG1).interpolate(conditional(psi > 0.0, psi, 0.0))
    unorm0 = norm(u)
    mark = z.vcesmark(mesh, u, psi)
    rmesh = z.refinemarkedelements(mesh, mark)
    rCG1, _ = z.spaces(rmesh)
    assert rCG1.dim() == 49
    rV = FunctionSpace(rmesh, "CG", 1)
    ru = Function(rV).interpolate(u)  # cross-mesh interpolation
    assert abs(norm(ru) - unorm0) < 1.0e-10  # ... should be conservative
<<<<<<< HEAD
    # VTKFile(f"petsc4py_result_refine_1.pvd").write(ru)
=======
    #VTKFile(f"petsc4py_result_refine_1.pvd").write(ru)
>>>>>>> 596d38de


def test_refine_vces_petsc4py_firedrake():
    mesh = RectangleMesh(5, 5, 4.0, 4.0)  # Firedrake utility mesh, not netgen
    mesh.coordinates.dat.data[:] -= 2.0
    z = VIAMR(debug=True)
    CG1, _ = z.spaces(mesh)
    assert CG1.dim() == 36
    (x, y) = SpatialCoordinate(mesh)
    psi = Function(CG1).interpolate(get_ball_obstacle(x, y))
    u = Function(CG1).interpolate(conditional(psi > 0.0, psi, 0.0))
    unorm0 = norm(u)
<<<<<<< HEAD
    # VTKFile(f"result_0.pvd").write(u)
    mark = z.vcesmark(mesh, u, psi)
    rmesh = z.refinemarkedelements(mesh, mark)
    # why? see note on "Features which rely on the coordinates field of a mesh’s PETSc DM", at https://www.firedrakeproject.org/mesh-coordinates.html
    rmesh.coordinates.dat.data[:] -= 2.0
=======
    #VTKFile(f"result_0.pvd").write(u)
    mark = z.vcesmark(mesh, u, psi)
    rmesh = z.refinemarkedelements(mesh, mark)
    rmesh.coordinates.dat.data[:] -= 2.0  # why? see note on "Features which rely on the coordinates field of a mesh’s PETSc DM", at https://www.firedrakeproject.org/mesh-coordinates.html
>>>>>>> 596d38de
    rCG1, _ = z.spaces(rmesh)
    assert rCG1.dim() == 73
    rV = FunctionSpace(rmesh, "CG", 1)
    ru = Function(rV).interpolate(u)  # cross-mesh interpolation
    assert abs(norm(ru) - unorm0) < 1.0e-10  # ... should be conservative
<<<<<<< HEAD

    # VTKFile(f"result_1.pvd").write(ru)
>>>>>> > main
=======
    #VTKFile(f"result_1.pvd").write(ru)
>>>>>>> 596d38de


def test_overlapping_jaccard():
    mesh = get_netgen_mesh(TriHeight=1.2)
    z = VIAMR(debug=True)
    _, DG0 = z.spaces(mesh)
    x, _ = SpatialCoordinate(mesh)
    right = conditional(x > 0, 1, 0)
    active1 = Function(DG0).interpolate(right)  # right half active
    active2 = Function(DG0).interpolate(right)  # same; full overlap
    assert z.jaccard(active1, active1) == 1.0


def test_nonoverlapping_jaccard():
    mesh = get_netgen_mesh()
    z = VIAMR(debug=True)
    _, DG0 = z.spaces(mesh)
    x, _ = SpatialCoordinate(mesh)
    right = conditional(x > 0, 1, 0)
    farleft = conditional(x < -.5, 1, 0)
    active1 = Function(DG0).interpolate(right)
    active2 = Function(DG0).interpolate(farleft)  # no overlap
    assert z.jaccard(active1, active2) == 0.0


def test_symmetry_jaccard():
    mesh = get_netgen_mesh()
    z = VIAMR(debug=True)
    _, DG0 = z.spaces(mesh)
    x, _ = SpatialCoordinate(mesh)
    right = conditional(x > 0, 1, 0)
    more = conditional(x < 1, 1, 0)
    active1 = Function(DG0).interpolate(right)
    active2 = Function(DG0).interpolate(more)
    assert z.jaccard(active1, active2) == z.jaccard(active2, active1)


def test_overlapping_and_nonoverlapping_hausdorff():
    # to have free boundaries line up with conditional statements
    mesh = RectangleMesh(10, 10, 1, 1)
    z = VIAMR()
    CG1, _ = z.spaces(mesh)
    x, y = SpatialCoordinate(mesh)
    sol1 = Function(CG1).interpolate(Constant(1.0))
    lb = conditional(x <= .2, 1, 0)
    _, E1 = z.freeboundarygraph(sol1, lb)
    assert z.hausdorff(E1, E1) == 0
    lb2 = conditional(x <= .4, 1, 0)
    _, E2 = z.freeboundarygraph(sol1, lb2)
    assert z.hausdorff(E1, E2) == .2


def test_parallel_udo():
    # This test is not well encapsulated at all however barring crazy changes to the spiral utility problem
    # and jaccard, we have good visibility of parallel udo and refinemarkedelements()

    # Get the absolute path of the current test file
    current_file = pathlib.Path(__file__).resolve()
    # Navigate to the test root 
    test_root = current_file.parent
    # Construct the absolute path to the script
    script_path = test_root / "generateSolution.py"
    # Convert to string for subprocess
    script_path_str = str(script_path)

    try:
        # Run UDO method in both parallel and serial
        subprocess.run(
            ["python", script_path_str, "--refinements", "2", "--runtime", "serial"],
            check=True
        )
        subprocess.run(
            ["mpiexec", "-n", "4", "python", script_path_str,
             "--refinements", "2", "--runtime", "parallel"],
            check=True
        )

        # Checkpoint in files
        with CheckpointFile("serialUDO.h5", 'r') as afile:
            serialMesh = afile.load_mesh("serialMesh")
            serialMark = afile.load_function(serialMesh, "serialMark")

        with CheckpointFile("parallelUDO.h5", 'r') as afile:
            parallelMesh = afile.load_mesh("parallelMesh")
            parallelMark = afile.load_function(parallelMesh, "parallelMark")

        # Compare overlap, perfect overlap will have Jaccard index 1.0
        assert VIAMR().jaccard(serialMark, parallelMark) == 1.0
    finally:
        # Clean up the generated files
        for filename in ["serialUDO.h5", "parallelUDO.h5"]:
            file_path = pathlib.Path(filename).resolve()
            if file_path.exists():
                file_path.unlink(missing_ok=True)


if __name__ == "__main__":
<<<<<<< HEAD
    test_netgen_mesh_creation()
    test_spaces()
    test_mark_none()
    test_refine_udo()
    test_refine_vces()
    test_overlapping_jaccard()
    test_nonoverlapping_jaccard()
    test_symmetry_jaccard()
    test_overlapping_and_nonoverlapping_hausdorff()
    test_refine_udo_parallelUDO()
    test_parallel_udo()
    test_petsc4py_refine_vces()
    test_refine_vces_petsc4py_firedrake()
=======
    #test_netgen_mesh_creation()
    #test_spaces()
    #test_mark_none()
    #test_refine_udo()
    #test_refine_vces()
    #test_overlapping_jaccard()
    #test_nonoverlapping_jaccard()
    #test_symmetry_jaccard()
    #test_overlapping_and_nonoverlapping_hausdorff()
    #test_petsc4py_refine_vces()
    #test_refine_vces_petsc4py_firedrake()
    pass
>>>>>>> 596d38de
<|MERGE_RESOLUTION|>--- conflicted
+++ resolved
@@ -118,25 +118,17 @@
     psi = Function(CG1).interpolate(get_ball_obstacle(x, y))
     u = Function(CG1).interpolate(conditional(psi > 0.0, psi, 0.0))
     unorm0 = norm(u)
-<<<<<<< HEAD
-    # VTKFile(f"result_refine_0.pvd").write(u)
-=======
     #VTKFile(f"result_refine_0.pvd").write(u)
->>>>>>> 596d38de
+
     mark = z.vcesmark(mesh, u, psi)
     rmesh = mesh.refine_marked_elements(mark)
     rCG1, _ = z.spaces(rmesh)
     assert rCG1.dim() == 49
     rV = FunctionSpace(rmesh, "CG", 1)
-<<<<<<< HEAD
-    ru = Function(rV).interpolate(u)  # cross-mesh interpolation
-    assert abs(norm(ru) - unorm0) < 1.0e-10  # ... should be conservative
-    # VTKFile(f"netgen_result_refine_1.pvd").write(ru)
-=======
+
     ru = Function(rV).interpolate(u) # cross-mesh interpolation
     assert abs(norm(ru) - unorm0) < 1.0e-10 # ... should be conservative
     #VTKFile(f"netgen_result_refine_1.pvd").write(ru)
->>>>>>> 596d38de
 
 
 def test_petsc4py_refine_vces():
@@ -155,11 +147,9 @@
     rV = FunctionSpace(rmesh, "CG", 1)
     ru = Function(rV).interpolate(u)  # cross-mesh interpolation
     assert abs(norm(ru) - unorm0) < 1.0e-10  # ... should be conservative
-<<<<<<< HEAD
-    # VTKFile(f"petsc4py_result_refine_1.pvd").write(ru)
-=======
+
     #VTKFile(f"petsc4py_result_refine_1.pvd").write(ru)
->>>>>>> 596d38de
+
 
 
 def test_refine_vces_petsc4py_firedrake():
@@ -172,30 +162,19 @@
     psi = Function(CG1).interpolate(get_ball_obstacle(x, y))
     u = Function(CG1).interpolate(conditional(psi > 0.0, psi, 0.0))
     unorm0 = norm(u)
-<<<<<<< HEAD
-    # VTKFile(f"result_0.pvd").write(u)
-    mark = z.vcesmark(mesh, u, psi)
-    rmesh = z.refinemarkedelements(mesh, mark)
-    # why? see note on "Features which rely on the coordinates field of a mesh’s PETSc DM", at https://www.firedrakeproject.org/mesh-coordinates.html
-    rmesh.coordinates.dat.data[:] -= 2.0
-=======
+
     #VTKFile(f"result_0.pvd").write(u)
     mark = z.vcesmark(mesh, u, psi)
     rmesh = z.refinemarkedelements(mesh, mark)
     rmesh.coordinates.dat.data[:] -= 2.0  # why? see note on "Features which rely on the coordinates field of a mesh’s PETSc DM", at https://www.firedrakeproject.org/mesh-coordinates.html
->>>>>>> 596d38de
+
+    
     rCG1, _ = z.spaces(rmesh)
     assert rCG1.dim() == 73
     rV = FunctionSpace(rmesh, "CG", 1)
     ru = Function(rV).interpolate(u)  # cross-mesh interpolation
     assert abs(norm(ru) - unorm0) < 1.0e-10  # ... should be conservative
-<<<<<<< HEAD
-
-    # VTKFile(f"result_1.pvd").write(ru)
->>>>>> > main
-=======
     #VTKFile(f"result_1.pvd").write(ru)
->>>>>>> 596d38de
 
 
 def test_overlapping_jaccard():
@@ -293,7 +272,6 @@
 
 
 if __name__ == "__main__":
-<<<<<<< HEAD
     test_netgen_mesh_creation()
     test_spaces()
     test_mark_none()
@@ -306,18 +284,4 @@
     test_refine_udo_parallelUDO()
     test_parallel_udo()
     test_petsc4py_refine_vces()
-    test_refine_vces_petsc4py_firedrake()
-=======
-    #test_netgen_mesh_creation()
-    #test_spaces()
-    #test_mark_none()
-    #test_refine_udo()
-    #test_refine_vces()
-    #test_overlapping_jaccard()
-    #test_nonoverlapping_jaccard()
-    #test_symmetry_jaccard()
-    #test_overlapping_and_nonoverlapping_hausdorff()
-    #test_petsc4py_refine_vces()
-    #test_refine_vces_petsc4py_firedrake()
-    pass
->>>>>>> 596d38de
+    test_refine_vces_petsc4py_firedrake()