import sys
import time
import numpy as np
from firedrake import *
from firedrake.petsc import OptionsManager, PETSc
from firedrake.output import VTKFile
from firedrake.utils import IntType
import firedrake.cython.dmcommon as dmcommon
from pyop2.mpi import MPI


class VIAMR(OptionsManager):
    """VIAMR object manages adaptive mesh refinement based on variational
    inequality concepts.  The central notion is that refinement near the
    free boundary will improve solution quality.  Those functions that
    do not work in parallel, namely udomark(), jaccard(), and hausdorff(), halt with
    ValueError on the size of the communicator for the mesh.  All other
    methods should work the same in serial and parallel."""

    def __init__(self, **kwargs):
        self.activetol = kwargs.pop("activetol", 1.0e-10)
        self.debug = kwargs.pop("debug", False)
        self.metricparameters = None

    def spaces(self, mesh, p=1):
        """Return CG{p} and DG{p-1} spaces."""
        if self.debug:
            assert isinstance(p, int)
            assert p >= 1
        return FunctionSpace(mesh, "CG", p), FunctionSpace(mesh, "DG", p - 1)

    def meshsizes(self, mesh):
        """Compute number of vertices, number of elements, and range of
        mesh diameters."""
        CG1, DG0 = self.spaces(mesh, p=1)
        nvertices = CG1.dim()
        nelements = DG0.dim()
        mymin, mymax = PETSc.INFINITY, PETSc.NINFINITY
        if len(mesh.cell_sizes.dat.data_ro) > 0:
            mymin = min(mesh.cell_sizes.dat.data_ro)
            mymax = max(mesh.cell_sizes.dat.data_ro)
        hmin = float(mesh.comm.allreduce(mymin, op=MPI.MIN))
        hmax = float(mesh.comm.allreduce(mymax, op=MPI.MAX))
        return nvertices, nelements, hmin, hmax

    def meshreport(self, mesh, indent=2):
        """Print standard mesh report."""
        nv, ne, hmin, hmax = self.meshsizes(mesh)
        indentstr = indent * " "
        PETSc.Sys.Print(
            f"{indentstr}current mesh: {nv} vertices, {ne} elements, h in [{hmin:.5f},{hmax:.5f}]"
        )
        return None

    def nodalactive(self, uh, lb):
        """Compute nodal active set indicator in same function space as uh.
        Applies to unilateral obstacle problems with u >= lb.  The active
        set is {x : u(x) == lb(x)}, within activetol.  Active nodes get value 1.0."""
        if self.debug:
            if len(uh.dat.data_ro) > 0 and len(lb.dat.data_ro) > 0:
                assert min(uh.dat.data_ro - lb.dat.data_ro) >= 0.0
        z = Function(uh.function_space(), name="Nodal Active")
        z.interpolate(conditional(abs(uh - lb) < self.activetol, 1.0, 0.0))
        return z

    def elemactive(self, uh, lb):
        """Compute element active set indicator in DG0.  Elements are marked
        active if the DG0 degree of freedom for that element is active, within
        activetol.  Active elements get value 1.0."""
        if self.debug:
            if len(uh.dat.data_ro) > 0 and len(lb.dat.data_ro) > 0:
                assert min(uh.dat.data_ro - lb.dat.data_ro) >= 0.0
        _, DG0 = self.spaces(uh.function_space().mesh())
        z = Function(DG0, name="Element Active")
        z.interpolate(conditional(abs(uh - lb) < self.activetol, 1.0, 0.0))
        return z

    def eleminactive(self, uh, lb):
        """Compute element inactive set indicator in DG0.  Elements are marked
        inactive if the DG0 degree of freedom for that element is inactive, within
        activetol.  Inactive elements get value 1.0."""
        if self.debug:
            if len(uh.dat.data_ro) > 0 and len(lb.dat.data_ro) > 0:
                assert min(uh.dat.data_ro - lb.dat.data_ro) >= 0.0
        _, DG0 = self.spaces(uh.function_space().mesh())
        z = Function(DG0, name="Element Inactive")
        z.interpolate(conditional(abs(uh - lb) < self.activetol, 0.0, 1.0))
        return z

    def elemborder(self, nodalactive):
        """From *nodal* active set indicator nodalactive, computes bordering
        element indicator.  Crucially uses the fact that the DG0 degree of
        freedom is strictly inside the element.  (Possibly only works if z is
        in CG1.)  Returns 1.0 for elements with
          0 < nodalactive(x_K) < 1
        at x_K which is the DG0 dof for element K."""
        if self.debug:
            if len(nodalactive.dat.data_ro) > 0:
                assert min(nodalactive.dat.data_ro) >= 0.0
                assert max(nodalactive.dat.data_ro) <= 1.0
        _, DG0 = self.spaces(nodalactive.function_space().mesh())
        z = Function(DG0, name="Element Border")
        z.interpolate(
            conditional(
                nodalactive > 0.0, conditional(nodalactive < 1.0, 1.0, 0.0), 0.0
            )
        )
        return z

    def unionmarks(self, mark1, mark2):
        """Computes the mark which is 1.0 where either mark1==1.0
        or mark2==1.0.  That is, computes the indicator set of the union."""
        return Function(mark1.function_space()).interpolate(
            (mark1 + mark2) - (mark1 * mark2)
        )

    def udomark(self, uh, lb, n=2):
        """Mark mesh using Unstructured Dilation Operator (UDO) algorithm.  The algorithm
        first computes an element-wise indicator for the free boundary.  Then the elements
        which neighbor the current free-boundary elements are added, and so on iteratively.
        The input n gives the number of levels to expand the initial element border.  The
        output is an element-wise marking for which elements, near the free boundary,
        should be refined."""

        # get mesh and its DMPlex
        mesh = uh.function_space().mesh()
        dm = mesh.topology_dm

        # Check that distribution parameters are correct in parallel
        if mesh.comm.size > 1:
            dp = mesh._distribution_parameters
            if (dp["overlap_type"][0].name != "VERTEX" or dp["overlap_type"][1] < 1):
                raise ValueError(
                    """udomark() in parallel requires distribution_parameters={"partition": True, "overlap_type": (DistributedMeshOverlapType.VERTEX, 1)} on mesh initialization."""
                )

        # Use nodal indicators for active set to make element-wise border indicator  This is a DG0
        # function with 1 for elements "on" free boundary.  It is updated (overwritten) at end
        # of the main loop.
        border = self.elemborder(self.nodalactive(uh, lb))

        # This rest of this should really be written by turning the indicator function into a DMLabel
        # and then writing the dmplex traversal in petsc4py. This is a workaround.

        # Generate map (set) from DMPlex to firedrake indices
        # (Is there a better way to do this in dmcommon?)
        plexelementlist = mesh.cell_closure[:, -1]
        dm2fd = np.argsort(plexelementlist) 

        # Find range of indices for vertex stratum
        jmin, jmax = dm.getDepthStratum(mesh.topological_dimension())[:2]

        # main loop: expand element border out to n levels
        #   (index convention:  i for levels, j for nodes/vertices, k for elements)
        _, DG0 = self.spaces(mesh)
        for i in range(n):
            # Pull DMPlex border element indices using dmplex cell indices
            borderindices = [
                plexelementlist[k]
                for k, value in enumerate(border.dat.data_ro_with_halos)
                if value != 0
            ]

            # Pull DMPlex indices of all vertices which are incident to some border element,
            # then flatten and remove duplicates
            incidentVertices = [
                dm.getTransitiveClosure(k)[0][4:7] for k in borderindices
            ]
            incidentVertices = np.unique(np.ravel(incidentVertices))

            # Pull DMPlex indices of all elements which are incident (neighbor) to the
            # incidentVertices; this is the set N(B) in the paper.  Then flatten and remove duplicates
            neighborindices = []
            for j in incidentVertices:
                k = np.where(
                    (dm.getTransitiveClosure(j, useCone=False)[0] >= jmin)
                    & (dm.getTransitiveClosure(j, useCone=False)[0] < jmax)
                )
                neighborindices.extend(dm.getTransitiveClosure(j, useCone=False)[0][k])
            neighborindices = np.unique(np.ravel(neighborindices))

            # update element-wise border indicator by adding neighbors
            border = Function(DG0).interpolate(Constant(0.0))
            for k in neighborindices:
                border.dat.data_wo_with_halos[dm2fd[k]] = 1

        return border

    def vcdmark(
        self,
        uh,
        lb,
        bracket=[0.2, 0.8],
        coefficient=0.5,
        returnSmooth=False,
        directsolver=False,
        vcdsolveriters=4,
        printsolvertime=False,
    ):
        """Mark mesh using Variable Coefficient Diffusion (VCD) algorithm.
        The algorithm computes a nodal active set indicator and then
        diffuses it, using a variable mesh-sized based coefficient.  Diffusion
        is by solving a single backward Euler time step for the corresponding
        time-dependent diffusion equation.  Thresholding for the middle
        values of this field marks only those elements which are close to the
        free boundary.  The output is an element-wise marking for which elements,
        near the free boundary, should be refined."""

        # Compute nodal active set indicator within some tolerance
        mesh = uh.function_space().mesh()
        CG1, DG0 = self.spaces(mesh)
        nu = self.nodalactive(uh, lb)

        # Diffuse according to square of cell diameter: D = C h^2.  The nodal
        # active indicator gives the initial field u0.  Then solve one backward
        # Euler time-step using a linear solver.
        w = TrialFunction(CG1)
        v = TestFunction(CG1)
        h = CellDiameter(mesh)
        a = w * v * dx + coefficient * h**2 * inner(grad(w), grad(v)) * dx
        L = nu * v * dx
        u = Function(CG1, name="Smoothed Nodal Active")

        if directsolver:
            sp = {
                "ksp_type": "preonly",
                "pc_type": "lu",
                "pc_factor_mat_solver_type": "mumps",
            }
        else:
            sp = {
                "ksp_type": "cg",
                "ksp_max_it": vcdsolveriters,
                "ksp_convergence_test": "skip",
                "pc_type": "icc",
            }
            if mesh.comm.size > 0:
                sp.update({"pc_type": "asm", "pc_asm_overlap": 1, "sub_pc_type": "icc"})
        if printsolvertime:
            start = time.perf_counter()
        solve(a == L, u, solver_parameters=sp, options_prefix="viamr_vcd")
        if printsolvertime:
            end = time.perf_counter()
            PETSc.Sys.Print(f"VIAMR INFO  vcdmark() solver time = {end - start:.6f} seconds")

        if returnSmooth:
            return u

        # apply thresholding and interpolate into DG0
        mark = Function(DG0, name="VCD Marking")
        mark.interpolate(
            conditional(u > bracket[0], conditional(u < bracket[1], 1, 0), 0)
        )
        return mark

    def gradrecinactivemark(self, uh, lb, theta=0.5):
        """Return marking within the computed inactive set by using an
        a posteriori gradient-recovery error indicator.  See Chapter 4 of
          M. Ainsworth & J. T. Oden (2000).  A Posteriori Error Estimation in
          Finite Element Analysis, John Wiley & Sons, Inc., New York."""
        mesh = uh.function_space().mesh()
        v = CellVolume(mesh)
        # recover a CG1 gradient of uh by projection
        CG1vec = VectorFunctionSpace(mesh, "CG", 1)
        gradrecu = Function(CG1vec).project(grad(uh))
        # cell-wise error estimator
        _, DG0 = self.spaces(mesh)
        eta_sq = Function(DG0)
        w = TestFunction(DG0)
        G = (
            inner(eta_sq / v, w) * dx
            - inner(inner(gradrecu - grad(uh), gradrecu - grad(uh)), w) * dx
        )
        # each cell needs an independent 1x1 solve, so Jacobi is an exact preconditioner
        sp = {"mat_type": "matfree", "ksp_type": "richardson", "pc_type": "jacobi"}
        solve(G == 0, eta_sq, solver_parameters=sp)
        eta = Function(DG0).interpolate(sqrt(eta_sq))  # eta from eta^2
        # restrict grad recovery eta to inactive set
        imark = self.eleminactive(uh, lb)
        ieta = Function(DG0, name="eta on inactive set").interpolate(eta * imark)
        # compute mark in inactive set
        with ieta.dat.vec_ro as ieta_:
            emax = ieta_.max()[1]
        mark = Function(DG0).interpolate(conditional(gt(ieta, theta * emax), 1, 0))
        return (mark, eta)
    
    
    def _fixedratetotal(self, ieta, theta):
        """ returns a fixed rate of theta marking of the total error estimate, refining largest elements first. Not equivalent in parallel will need to figure out how to do this with petsc.vec operations"""
        DG0 = ieta.function_space()
        with ieta.dat.vec_ro as ieta_:
            values = ieta_.array_r
            sorted_values = np.sort(values)[::-1] # Sort in descending order
            cumsum = np.cumsum(sorted_values) # Compute cumulative sum
            
            # Compute proportion of total error
            total_sum = np.sum(values) 
            target = total_sum * theta
            
            # Find value for thresholding
            idx = np.argmax(cumsum >= target)
            ethresh = sorted_values[idx]
            total_error_est = sqrt(ieta_.dot(ieta_))
        
        # This will mark approximately the target amount of error for refinement. 
        mark = Function(DG0).interpolate(conditional(gt(ieta, ethresh), 1, 0))
        return mark, ethresh, total_error_est
        
        
        
    def _fixedratemax(self, ieta, theta):
        """ returns a fixed rate of (1 - theta) marking of the maximum error estimate """
        DG0 = ieta.function_space()
        with ieta.dat.vec_ro as ieta_:
            emax = ieta_.max()[1]
            total_error_est = sqrt(ieta_.dot(ieta_))
            ethresh = theta * emax
        
        mark = Function(DG0).interpolate(conditional(gt(ieta, ethresh), 1, 0))
        return mark, ethresh, total_error_est
        
        
        
        

    def brinactivemark(self, uh, lb, res_ufl, theta=0.5, total = False):
        """Return marking within the computed inactive set by using the
        a posteriori Babuška-Rheinboldt residual error indicator.  The BR
        indicator eta is computed as a function in DG0.  Then
        we mark where eta is larger than theta fraction of eta values.
        Returns the marking mark, estimator eta, and a scalar estimate for
        the total error in energy norm.  (This last value is only valid for
        the Poisson equation.)  This function is on slide 109 of
          https://github.com/pefarrell/icerm2024/blob/main/slides.pdf
        See also
          https://github.com/pefarrell/icerm2024/blob/main/02_netgen/01_l_shaped_adaptivity.py
        and section 2.2 of
          M. Ainsworth & J. T. Oden (2000).  A Posteriori Error Estimation in
          Finite Element Analysis, John Wiley & Sons, Inc., New York."""
        # FIXME use something other than theta and emax to mark?  see commented-out
        #   lines below computing eta average
        # mesh quantities
        mesh = uh.function_space().mesh()
        h = CellDiameter(mesh)
        v = CellVolume(mesh)
        n = FacetNormal(mesh)
        # cell-wise error estimator
        _, DG0 = self.spaces(mesh)
        eta_sq = Function(DG0)
        w = TestFunction(DG0)
        G = (
            inner(eta_sq / v, w) * dx
            - inner(h**2 * res_ufl**2, w) * dx
            - inner(h("+") / 2 * jump(grad(uh), n) ** 2, w("+")) * dS
            - inner(h("-") / 2 * jump(grad(uh), n) ** 2, w("-")) * dS
        )
        # each cell needs an independent 1x1 solve, so Jacobi is an exact preconditioner
        sp = {"mat_type": "matfree", "ksp_type": "richardson", "pc_type": "jacobi"}
        solve(G == 0, eta_sq, solver_parameters=sp)
        eta = Function(DG0).interpolate(sqrt(eta_sq))  # eta from eta^2
        # restrict BR eta to inactive set
        imark = self.eleminactive(uh, lb)
        ieta = Function(DG0, name="eta on inactive set").interpolate(eta * imark)
<<<<<<< HEAD
        if total:
            mark, ethresh, total_error_est = self._fixedratetotal(ieta, theta)
        else:
            mark, ethresh, total_error_est = self._fixedratemax(ieta, theta)        
=======
        # compute mark in inactive set
        with ieta.dat.vec_ro as ieta_:
            emax = ieta_.max()[1]
            # eav = ieta_.sum() / ieta_.getSize()b
            total_error_est = sqrt(ieta_.dot(ieta_))
        # print(f"eav = {eav}  emax = {emax}")
        mark = Function(DG0).interpolate(conditional(gt(ieta, theta * emax), 1, 0))
>>>>>>> eb60643b
        return (mark, eta, total_error_est)
        
        
        
        
        

    def setmetricparameters(self, **kwargs):
        self.target_complexity = kwargs.pop("target_complexity", 3000.0)
        self.h_min = kwargs.pop("h_min", 1.0e-7)
        self.h_max = kwargs.pop("h_max", 1.0)
        mp = {
            "target_complexity": self.target_complexity,  # target number of nodes
            "p": 2.0,  # normalisation order
            "h_min": self.h_min,  # minimum allowed edge length
            "h_max": self.h_max,  # maximum allowed edge length
        }
        self.metricparameters = {"dm_plex_metric": mp}
        return None

    def metricfromhessian(self, uh):
        """Construct a hessian based metric from a solution"""

        assert (
            self.metricparameters is not None
        ), "call setmetricparameters() before calling metricfromhessian()"

        from animate import RiemannianMetric

        mesh = uh.function_space().mesh()
        P1_ten = TensorFunctionSpace(mesh, "CG", 1)
        metric = RiemannianMetric(P1_ten)
        metric.set_parameters(self.metricparameters)
        metric.compute_hessian(uh)
        metric.normalise()
        return metric

    def metricrefine(self, mesh, uh, lb, weights=[0.50, 0.50], hessian=True):
        """Implementation of anisotropic metric based refinement which is
        free-boundary aware. Constructs both the hessian based metric and an
        isotropic metric computed from the magnitude of the gradient of the
        smoothed VCD indicator.  These metrics are averaged using the weights."""

        assert (
            self.metricparameters is not None
        ), "call setmetricparameters() before calling metricrefine()"

        from animate import adapt, RiemannianMetric

        # Construct isotropic metric from abs(grad(smoothed_vcd_indicator))
        V, _ = self.spaces(mesh)
        dim = mesh.topological_dimension()

        # Get magnitude of gradients
        s = self.vcdmark(uh, lb, returnSmooth=True)
        ags = Function(V).interpolate(sqrt(dot(grad(s), grad(s))))

        # Constructing metric. Basically "L2" option in metric.compute_isotropic_metric,
        # however we already have a P1 indicator
        freeboundaryMetric = RiemannianMetric(TensorFunctionSpace(mesh, "CG", 1))
        freeboundaryMetric.set_parameters(self.metricparameters)
        freeboundaryMetric.interpolate(ags * ufl.Identity(dim))
        freeboundaryMetric.normalise()

        # Build hessian based metric for interpolation error and average
        if hessian:
            VImetric = freeboundaryMetric.copy(deepcopy=True)
            solutionMetric = self.metricfromhessian(uh)
            solutionMetric.normalise()
            VImetric.average(freeboundaryMetric, weights=weights)
        else:
            VImetric = freeboundaryMetric.copy(deepcopy=True)
            
        return adapt(mesh, VImetric)

    def refinemarkedelements(self, mesh, indicator, isUniform=False):
        """petsc4py implementation of Netgen's .refine_marked_elements().
        Usually is skeleton-based refinement (SBR; Plaza & Carey, 2000).
        This version works in parallel, but only in 2D when using SBR;
        see TODO in
          https://petsc.org/release/src/dm/impls/plex/transform/impls/refine/sbr/plexrefsbr.c.html.
        See also
          https://petsc.org/release/overview/plex_transform_table/
        and associated links."""
        # Create Section for DG0 indicator
        tdim = mesh.topological_dimension()
        entity_dofs = np.zeros(tdim + 1, dtype=IntType)
        entity_dofs[:] = 0
        entity_dofs[-1] = 1
        indicatorSect, _ = dmcommon.create_section(mesh, entity_dofs)

        # Pull Plex from mesh
        dm = mesh.topology_dm

        # Create an adaptation label to mark cells for refinement
        dm.createLabel("refinesbr")
        adaptLabel = dm.getLabel("refinesbr")
        adaptLabel.setDefaultValue(0)

        # dmcommon provides a python binding for this operation of setting
        # the label given an indicator function data array
        dmcommon.mark_points_with_function_array(
            dm, indicatorSect, 0, indicator.dat.data_with_halos, adaptLabel, 1
        )

        # augment or override options database to indicate type of refinement
        # For now the only way to set the active label with petsc4py is
        # with PETSc.Options() because DMPlexTransformSetActive() has no binding.
        opts = PETSc.Options()
        if isUniform:
            opts["dm_plex_transform_type"] = "refine_regular"
        else:
            opts["dm_plex_transform_active"] = "refinesbr"
            opts["dm_plex_transform_type"] = (
                "refine_sbr"  # <- skeleton based refinement is what netgen does.
            )

        # Create a DMPlexTransform object to apply the refinement
        dmTransform = PETSc.DMPlexTransform().create(comm=mesh.comm)
        dmTransform.setDM(dm)
        dmTransform.setFromOptions()
        dmTransform.setUp()
        dmAdapt = dmTransform.apply(dm)

        # Labels are no longer needed, not sure if we need to call destroy on them.
        dmAdapt.removeLabel("refinesbr")
        dm.removeLabel("refinesbr")
        dmTransform.destroy()

        # Remove labels to stop further distribution in mesh()
        # dm.distributeSetDefault(False) <- Matt's suggestion
        dmAdapt.removeLabel("pyop2_core")
        dmAdapt.removeLabel("pyop2_owned")
        dmAdapt.removeLabel("pyop2_ghost")
        # ^ Koki's suggestion

        # Pull distribution parameters from original dm
        distParams = mesh._distribution_parameters

        # Create a new mesh from the adapted dm
        refinedmesh = Mesh(dmAdapt, distribution_parameters=distParams, comm=mesh.comm)
        opts["dm_plex_transform_type"] = "refine_regular"

        return refinedmesh

    def jaccard(self, active1, active2, submesh=False):
        """Compute the Jaccard metric from two element-wise active set
        indicators.  By definition, the Jaccard metric of two sets is
            J(S,T) = |S cap T| / |S cup T|,
        where |.| is area (measure) of the set.  Thus J(S,T) the ratio of
        the area (measure) of the intersection divided by that of the union.
        The inputs are the indicator functions of the sets as DG0 functions.
        In serial they can be on different meshes.  (In that case project()
        method is used to put them on active1's mesh.)  If submesh==True
        then active2 is assumed to live on a submesh of active1, so
        interpolate onto the active1 mesh will work correctly.
        *Thus with submesh==True it works in parallel.*"""
        # FIXME how to check that active1, active2 are in DG0 spaces?
        # FIXME how to check that, when submesh==True, active2 is actually
        #       on a submesh of active1?
        if submesh == False:
            if (
                active1.function_space().mesh()._comm.size > 1
                or active2.function_space().mesh()._comm.size > 1
            ):
                raise ValueError("jaccard(.., submesh=False) is not valid in parallel")
        if self.debug:
            for a in [active1, active2]:
                if len(a.dat.data_ro) > 0:
                    assert min(a.dat.data_ro) >= 0.0
                    assert max(a.dat.data_ro) <= 1.0
        mesh1 = active1.function_space().mesh()
        if submesh:
            new2 = Function(active1.function_space()).interpolate(active2)
        else:
            new2 = Function(active1.function_space()).project(active2)
        AreaIntersection = assemble(new2 * active1 * dx(mesh1))
        AreaUnion = assemble((new2 + active1 - (new2 * active1)) * dx(mesh1))
        assert AreaUnion > 0.0, "jaccard() computed measure of the union as zero"
        return AreaIntersection / AreaUnion

    def hausdorff(self, E1, E2):
        try:
            import shapely
        except ImportError:
            print("ImportError.  Unable to import shapely.  Exiting.")
            sys.exit(0)
        return shapely.hausdorff_distance(
            shapely.MultiLineString(E1), shapely.MultiLineString(E2), 0.99
        )

    # FIXME: checks for when free boundary is emptyset
    def freeboundarygraph(self, uh, lb, type="coords"):
        """pulls the graph for the free boundary, return as dm, fd, or coords"""
        mesh = uh.function_space().mesh()
        CellVertexMap = mesh.topology.cell_closure

        # Get active indicators
        elemactive = self.elemactive(uh, lb)  # cell
        elemborder = self.elemborder(self.nodalactive(uh, lb))  # bordering cell

        # Pull Indices
        ActiveSetElementsIndices = [
            i for i, value in enumerate(elemactive.dat.data) if value != 0
        ]
        BorderElementsIndices = [
            i for i, value in enumerate(elemborder.dat.data) if value != 0
        ]

        # Create sets for vertices related to BorderElements and ActiveSet
        BorderVertices = set()
        ActiveVertices = set()

        # Populate BorderVertices set
        for cellIdx in BorderElementsIndices:
            # Add vertices of this border element cell to the set
            # Assuming cells are triangles, adjust if needed
            vertices = CellVertexMap[cellIdx][:3]
            BorderVertices.update(vertices)

        # Populate ActiveVertices set
        for cellIdx in ActiveSetElementsIndices:
            # Add vertices of this active set element cell to the set
            # Assuming cells are triangles, adjust if needed
            vertices = CellVertexMap[cellIdx][:3]
            ActiveVertices.update(vertices)

        # Find intersection of border and active vertices
        FreeBoundaryVertices = BorderVertices.intersection(ActiveVertices)

        # Create an edge set for the FreeBoundaryVertices
        EdgeSet = set()

        # Loop through BorderElements and form edges
        for cellIdx in BorderElementsIndices:
            vertices = CellVertexMap[cellIdx][:3]
            # Check all pairs of vertices in the element
            for i in range(len(vertices)):
                for j in range(i + 1, len(vertices)):
                    v1 = vertices[i]
                    v2 = vertices[j]
                    # Add edge if both vertices are part of the free boundary
                    if v1 in FreeBoundaryVertices and v2 in FreeBoundaryVertices:
                        # Ensure consistent ordering
                        EdgeSet.add((min(v1, v2), max(v1, v2)))

        if type == "dm":
            return FreeBoundaryVertices, EdgeSet
        else:
            fdV = [
                mesh.topology._vertex_numbering.getOffset(vertex)
                for vertex in list(FreeBoundaryVertices)
            ]
            fdE = [
                [
                    mesh.topology._vertex_numbering.getOffset(edge[0]),
                    mesh.topology._vertex_numbering.getOffset(edge[1]),
                ]
                for edge in list(EdgeSet)
            ]
            if type == "fd":
                return fdV, fdE
            elif type == "coords":
                coords = mesh.coordinates.dat.data_ro_with_halos
                coordsV = [coords[vertex] for vertex in fdV]
                coordsE = [
                    [
                        [coords[edge[0]][0], coords[edge[0]][1]],
                        [coords[edge[1]][0], coords[edge[1]][1]],
                    ]
                    for edge in fdE
                ]
                return coordsV, coordsE<|MERGE_RESOLUTION|>--- conflicted
+++ resolved
@@ -361,20 +361,10 @@
         # restrict BR eta to inactive set
         imark = self.eleminactive(uh, lb)
         ieta = Function(DG0, name="eta on inactive set").interpolate(eta * imark)
-<<<<<<< HEAD
         if total:
             mark, ethresh, total_error_est = self._fixedratetotal(ieta, theta)
         else:
             mark, ethresh, total_error_est = self._fixedratemax(ieta, theta)        
-=======
-        # compute mark in inactive set
-        with ieta.dat.vec_ro as ieta_:
-            emax = ieta_.max()[1]
-            # eav = ieta_.sum() / ieta_.getSize()b
-            total_error_est = sqrt(ieta_.dot(ieta_))
-        # print(f"eav = {eav}  emax = {emax}")
-        mark = Function(DG0).interpolate(conditional(gt(ieta, theta * emax), 1, 0))
->>>>>>> eb60643b
         return (mark, eta, total_error_est)
         
         
