import sys
import numpy as np
from firedrake import *
from firedrake.petsc import OptionsManager, PETSc
from firedrake.output import VTKFile
from firedrake.utils import IntType
import firedrake.cython.dmcommon as dmcommon
from pyop2.mpi import MPI


class VIAMR(OptionsManager):
    """VIAMR object manages adaptive mesh refinement based on variational
    inequality concepts.  The central notion is that refinement near the
    free boundary will improve solution quality.  Those functions that
    do not work in parallel, namely udomark(), jaccard(), and hausdorff(), halt with
    ValueError on the size of the communicator for the mesh.  All other
    methods should work the same in serial and parallel."""

    def __init__(self, **kwargs):
        self.activetol = kwargs.pop("activetol", 1.0e-10)
        self.debug = kwargs.pop("debug", False)
        self.metricparameters = None

    def spaces(self, mesh, p=1):
        """Return CG{p} and DG{p-1} spaces."""
        if self.debug:
            assert isinstance(p, int)
            assert p >= 1
        return FunctionSpace(mesh, "CG", p), FunctionSpace(mesh, "DG", p - 1)

    def meshsizes(self, mesh):
        """Compute number of vertices, number of elements, and range of
        mesh diameters."""
        CG1, DG0 = self.spaces(mesh, p=1)
        nvertices = CG1.dim()
        nelements = DG0.dim()
        mymin, mymax = PETSc.INFINITY, PETSc.NINFINITY
        if len(mesh.cell_sizes.dat.data_ro) > 0:
            mymin = min(mesh.cell_sizes.dat.data_ro)
            mymax = max(mesh.cell_sizes.dat.data_ro)
        hmin = float(mesh.comm.allreduce(mymin, op=MPI.MIN))
        hmax = float(mesh.comm.allreduce(mymax, op=MPI.MAX))
        return nvertices, nelements, hmin, hmax

    def meshreport(self, mesh, indent=2):
        """Print standard mesh report."""
        nv, ne, hmin, hmax = self.meshsizes(mesh)
        indentstr = indent * " "
        PETSc.Sys.Print(
            f"{indentstr}current mesh: {nv} vertices, {ne} elements, h in [{hmin:.5f},{hmax:.5f}]"
        )
        return None

    def nodalactive(self, uh, lb):
        """Compute nodal active set indicator in same function space as uh.
        Applies to unilateral obstacle problems with u >= lb.  The active
        set is {x : u(x) == lb(x)}, within activetol.  Active nodes get value 1.0."""
        if self.debug:
            if len(uh.dat.data_ro) > 0 and len(lb.dat.data_ro) > 0:
                assert min(uh.dat.data_ro - lb.dat.data_ro) >= 0.0
        z = Function(uh.function_space(), name="Nodal Active")
        z.interpolate(conditional(abs(uh - lb) < self.activetol, 1.0, 0.0))
        return z

    def elemactive(self, uh, lb):
        """Compute element active set indicator in DG0.  Elements are marked
        active if the DG0 degree of freedom for that element is active, within
        activetol.  Active elements get value 1.0."""
        if self.debug:
            if len(uh.dat.data_ro) > 0 and len(lb.dat.data_ro) > 0:
                assert min(uh.dat.data_ro - lb.dat.data_ro) >= 0.0
        _, DG0 = self.spaces(uh.function_space().mesh())
        z = Function(DG0, name="Element Active")
        z.interpolate(conditional(abs(uh - lb) < self.activetol, 1.0, 0.0))
        return z

    def eleminactive(self, uh, lb):
        """Compute element inactive set indicator in DG0.  Elements are marked
        inactive if the DG0 degree of freedom for that element is inactive, within
        activetol.  Inactive elements get value 1.0."""
        if self.debug:
            if len(uh.dat.data_ro) > 0 and len(lb.dat.data_ro) > 0:
                assert min(uh.dat.data_ro - lb.dat.data_ro) >= 0.0
        _, DG0 = self.spaces(uh.function_space().mesh())
        z = Function(DG0, name="Element Inactive")
        z.interpolate(conditional(abs(uh - lb) < self.activetol, 0.0, 1.0))
        return z

    def elemborder(self, nodalactive):
        """From *nodal* active set indicator nodalactive, computes bordering
        element indicator.  Crucially uses the fact that the DG0 degree of
        freedom is strictly inside the element.  (Possibly only works if z is
        in CG1.)  Returns 1.0 for elements with
          0 < nodalactive(x_K) < 1
        at x_K which is the DG0 dof for element K."""
        if self.debug:
            if len(nodalactive.dat.data_ro) > 0:
                assert min(nodalactive.dat.data_ro) >= 0.0
                assert max(nodalactive.dat.data_ro) <= 1.0
        _, DG0 = self.spaces(nodalactive.function_space().mesh())
        z = Function(DG0, name="Element Border")
        z.interpolate(
            conditional(
                nodalactive > 0.0, conditional(nodalactive < 1.0, 1.0, 0.0), 0.0
            )
        )
        return z

    def unionmarks(self, mark1, mark2):
        """Computes the mark which is 1.0 where either mark1==1.0
        or mark2==1.0.  That is, computes the indicator set of the union."""
        return Function(mark1.function_space()).interpolate(
            (mark1 + mark2) - (mark1 * mark2)
        )


<<<<<<< HEAD
    def udomark(self, mesh, u, lb, n=2):
=======
    def udomark(self, uh, lb, n=2):
        """Mark mesh using Unstructured Dilation Operator (UDO) algorithm."""
        mesh = uh.function_space().mesh()
        if mesh.comm.size > 1:
            raise ValueError("udomark() is not valid in parallel")
        # generate element-wise indicator for border set
        elemborder = self.elemborder(self.nodalactive(uh, lb))
        # _bfs_neighbors() constructs N^n(B) indicator
        return self._bfsneighbors(mesh, elemborder, n)

    def udomarkParallel(self, uh, lb, n=2):
>>>>>>> 4835a7b8
        """Mark mesh using Unstructured Dilation Operator (UDO) algorithm. Update to latest ngsPETSc otherwise refinement must be done with PETSc refinemarkedelements"""

        # Generate element-wise and nodal-wise indicators for active set
        mesh = uh.function_space().mesh()
        _, DG0 = self.spaces(mesh)
        nodalactive = self.nodalactive(uh, lb)

        # Generate border element indicator
        elemborder = self.elemborder(nodalactive)

        mesh.name = "dmmesh"
        elemborder.rename("elemborder")

        # Checkpointing to enforce distribution parameters which make UDO possible in parallel
        # This workaround is necessary because:
        # 1. firedrake does not have a way of changing distribution parameters after mesh initialization (feature request)
        # 2. netgen meshes cannot be checkpointed in parallel (issue)
        #
        # In order for this to work we need to use PETSc refinemarkelements instead
        # also instead of checkpointing we could write a warning telling the user to set the correct distribution parameters
        #

        DistParams = mesh._distribution_parameters

        if (
            DistParams["overlap_type"][0].name != "VERTEX"
            or DistParams["overlap_type"][1] < 1
        ):
            # We will error out instead
            raise ValueError(
                """Error: For UDO to work ensure that distribution_parameters={"partition": True, "overlap_type": (DistributedMeshOverlapType.VERTEX, 1)} on mesh initialization."""
            )

            # This workaround works for firedrake meshes, not netgen. It also forces me to return the mesh which is a bad user pattern.
            # MPI.COMM_WORLD.Barrier()
            # PETSc.Sys.Print("entered bad params")
            # PETSc.Sys.Print("writing")
            # with CheckpointFile("udo.h5", 'w') as afile:
            #     afile.save_mesh(mesh)
            #     afile.save_function(elemborder)
            # PETSc.Sys.Print("writing finished")
            # PETSc.Sys.Print("reading")
            # with CheckpointFile("udo.h5", 'r') as afile:
            #     mesh = afile.load_mesh("dmmesh", distribution_parameters={"partition": True, "overlap_type": (DistributedMeshOverlapType.VERTEX, 1)}) # <- enforcing distribution parameters
            #     elemborder = afile.load_function(mesh, "elemborder")
            # PETSc.Sys.Print("reading finished")

            # # reconstruct DG0 space so result indicator has correct partition
            # _, DG0 = self.spaces(mesh)

        # Pull dm
        dm = mesh.topology_dm

        # This rest of this should really be written by turning the indicator function into a DMLabel
        # and then writing the dmplex traversal in petsc4py. This is a workaround.

        # Generate map from dm to fd indices (I think there is a better way to do this in dmcommon)
        plexelementlist = mesh.cell_closure[:, -1]
        dm_to_fd = {number: index for index, number in enumerate(plexelementlist)}

        for i in range(n):
            # Pull border elements cell with dmplex cell indices
            BorderSetElementsIndices = [
                mesh.cell_closure[:, -1][i]
                for i, value in enumerate(elemborder.dat.data_ro_with_halos)
                if value != 0
            ]

            # Pull indices of vertices which are incident to said border elements
            incidentVertices = [
                dm.getTransitiveClosure(i)[0][4:7] for i in BorderSetElementsIndices
            ]

            # Flatten the list of lists and remove duplicates
            flattened_array = np.ravel(incidentVertices)
            incidentVertices = np.unique(flattened_array)

            # Needs to be based of topological dimension
            # Pull the depth stratum for the vertices
            tdim = mesh.topological_dimension()
            lb = dm.getDepthStratum(tdim)[0]
            ub = dm.getDepthStratum(tdim)[1]
            # Pull all elements which are neighbor to the incidentVertices. This produces the set N(B)
            NeighborSet = []
            for i in incidentVertices:
                idx = np.where(
                    (dm.getTransitiveClosure(i, useCone=False)[0] >= lb)
                    & (dm.getTransitiveClosure(i, useCone=False)[0] < ub)
                )
                NeighborSet.extend(dm.getTransitiveClosure(i, useCone=False)[0][idx])
            # Flatten the list of lists and remove duplicates
            NeighborSet = np.ravel(NeighborSet)
            NeighborSet = np.unique(NeighborSet)

            # Create new elemborder function
            elemborder = Function(DG0).interpolate(Constant(0.0))

            for j in NeighborSet:
                elemborder.dat.data_wo_with_halos[dm_to_fd[j]] = 1

        return elemborder

    def vcdmark(self, uh, lb, bracket=[0.2, 0.8], returnSmooth=False):
        """Mark mesh using Variable Coefficient Diffusion (VCD) algorithm.
        The algorithm computes a strict nodal active set indicator and then
        diffuses it, using a variable mesh-sized based coefficient, by
        computing a single backward Euler time step for the corresponding
        heat equation.  (Equivalently we take a single time-step of variable
        duration over the mesh.)"""

        # Compute nodal active set indicator within some tolerance
        mesh = uh.function_space().mesh()
        CG1, DG0 = self.spaces(mesh)
        nodalactive = self.nodalactive(uh, lb)

        # Vary timestep by average cell area of each patch.
        # Not exactly an average because msh.cell_sizes is an L2 projection of
        # the obvious DG0 function into CG1.
        timestep = Function(CG1)
        timestep.dat.data[:] = 0.5 * mesh.cell_sizes.dat.data[:] ** 2

        # Solve one step implicitly using a linear solver
        # Nodal indicator is initial condition to time dependent Heat eq
        w = TrialFunction(CG1)
        v = TestFunction(CG1)
        a = w * v * dx + timestep * inner(grad(w), grad(v)) * dx
        L = (1.0 - nodalactive) * v * dx
        u = Function(CG1, name="Smoothed Nodal Active")
        # FIXME consider some solver; probably not this one: sp = {"mat_type": "matfree", "ksp_type": "richardson", "pc_type": "jacobi"}
        solve(a == L, u)

        if returnSmooth:
            return u
        else:
            # Compute average over elements by interpolation into DG0
            uDG0 = Function(DG0).interpolate(u)
            # Applying thresholding parameters
            mark = Function(DG0, name="VCD Marking")
            mark.interpolate(
                conditional(uDG0 > bracket[0], conditional(uDG0 < bracket[1], 1, 0), 0)
            )
            return mark

    def gradrecinactivemark(self, uh, lb, theta=0.5):
        """Return marking within the computed inactive set by using an
        a posteriori gradient-recovery error indicator.  See Chapter 4 of
          M. Ainsworth & J. T. Oden (2000).  A Posteriori Error Estimation in
          Finite Element Analysis, John Wiley & Sons, Inc., New York."""
        mesh = uh.function_space().mesh()
        v = CellVolume(mesh)
        # recover a CG1 gradient FIXME is this the preferred way?
        CG1vec = VectorFunctionSpace(mesh, "CG", 1)
        gradrecu = Function(CG1vec).project(grad(uh))
        # cell-wise error estimator
        _, DG0 = self.spaces(mesh)
        eta_sq = Function(DG0)
        w = TestFunction(DG0)
        G = (
            inner(eta_sq / v, w) * dx
            - inner(inner(gradrecu - grad(uh), gradrecu - grad(uh)), w) * dx
        )
        # each cell needs an independent 1x1 solve, so Jacobi is an exact preconditioner
        sp = {"mat_type": "matfree", "ksp_type": "richardson", "pc_type": "jacobi"}
        solve(G == 0, eta_sq, solver_parameters=sp)
        eta = Function(DG0).interpolate(sqrt(eta_sq))  # eta from eta^2
        # generate union of inactive mark and BR mark
        imark = self.eleminactive(uh, lb)
        ieta = Function(DG0, name="eta on inactive set").interpolate(eta * imark)
        with ieta.dat.vec_ro as ieta_:
            emax = ieta_.max()[1]
        mark = Function(DG0).interpolate(conditional(gt(ieta, theta * emax), 1, 0))
        return (mark, eta)

    def brinactivemark(self, uh, lb, res_ufl, theta=0.5):
        """Return marking within the computed inactive set by using the
        a posteriori Babuška-Rheinboldt residual error indicator.  The BR
        indicator eta is computed as a function in DG0.  Then
        we mark where eta is larger than theta fraction of eta values.
        Returns the marking mark, estimator eta, and a scalar estimate for
        the total error in energy norm.  (This last value is only valid for
        the Poisson equation.)  This function is on slide 109 of
          https://github.com/pefarrell/icerm2024/blob/main/slides.pdf
        See also
          https://github.com/pefarrell/icerm2024/blob/main/02_netgen/01_l_shaped_adaptivity.py
        and section 2.2 of
          M. Ainsworth & J. T. Oden (2000).  A Posteriori Error Estimation in
          Finite Element Analysis, John Wiley & Sons, Inc., New York."""
        # FIXME use something other than theta and emax to mark?  see commented-out
        #   lines below computing eta average
        # mesh quantities
        mesh = uh.function_space().mesh()
        h = CellDiameter(mesh)
        v = CellVolume(mesh)
        n = FacetNormal(mesh)
        # cell-wise error estimator
        _, DG0 = self.spaces(mesh)
        eta_sq = Function(DG0)
        w = TestFunction(DG0)
        G = (
            inner(eta_sq / v, w) * dx
            - inner(h**2 * res_ufl**2, w) * dx
            - inner(h("+") / 2 * jump(grad(uh), n) ** 2, w("+")) * dS
            - inner(h("-") / 2 * jump(grad(uh), n) ** 2, w("-")) * dS
        )
        # each cell needs an independent 1x1 solve, so Jacobi is an exact preconditioner
        sp = {"mat_type": "matfree", "ksp_type": "richardson", "pc_type": "jacobi"}
        solve(G == 0, eta_sq, solver_parameters=sp)
        eta = Function(DG0).interpolate(sqrt(eta_sq))  # eta from eta^2
        # generate union of inactive mark and BR mark
        imark = self.eleminactive(uh, lb)
        ieta = Function(DG0, name="eta on inactive set").interpolate(eta * imark)
        with ieta.dat.vec_ro as ieta_:
            emax = ieta_.max()[1]
            # eav = ieta_.sum() / ieta_.getSize()b
            total_error_est = sqrt(ieta_.dot(ieta_))
        # print(f"eav = {eav}  emax = {emax}")
        mark = Function(DG0).interpolate(conditional(gt(ieta, theta * emax), 1, 0))
        return (mark, eta, total_error_est)

    def setmetricparameters(self, **kwargs):
        self.target_complexity = kwargs.pop("target_complexity", 3000.0)
        self.h_min = kwargs.pop("h_min", 1.0e-7)
        self.h_max = kwargs.pop("h_max", 1.0)
        mp = {
            "target_complexity": self.target_complexity,  # target number of nodes
            "p": 2.0,  # normalisation order
            "h_min": self.h_min,  # minimum allowed edge length
            "h_max": self.h_max,  # maximum allowed edge length
        }
        self.metricparameters = {"dm_plex_metric": mp}
        return None

    def metricfromhessian(self, uh):
        """Construct a hessian based metric from a solution"""

        assert (
            self.metricparameters is not None
        ), "call setmetricparameters() before calling metricfromhessian()"

        from animate import RiemannianMetric

        mesh = uh.function_space().mesh()
        P1_ten = TensorFunctionSpace(mesh, "CG", 1)
        metric = RiemannianMetric(P1_ten)
        metric.set_parameters(self.metricparameters)
        metric.compute_hessian(u)
        metric.normalise()
        return metric

    def metricrefine(self, mesh, uh, lb, weights=[0.50, 0.50], hessian=True):
        """Implementation of anisotropic metric based refinement which is
        free-boundary aware. Constructs both the hessian based metric and an
        isotropic metric computed from the magnitude of the gradient of the
        smoothed VCD indicator.  These metrics are averaged using the weights."""

        assert (
            self.metricparameters is not None
        ), "call setmetricparameters() before calling metricrefine()"

        from animate import adapt, RiemannianMetric

        # Construct isotropic metric from abs(grad(smoothed_vcd_indicator))
        V, _ = self.spaces(mesh)
        dim = mesh.topological_dimension()

        # Get magnitude of gradients
        s = self.vcdmark(uh, lb, returnSmooth=True)
        ags = Function(V).interpolate(sqrt(dot(grad(s), grad(s))))

        # Constructing metric. Basically "L2" option in metric.compute_isotropic_metric,
        # however we already have a P1 indicator
        freeboundaryMetric = RiemannianMetric(TensorFunctionSpace(mesh, "CG", 1))
        freeboundaryMetric.set_parameters(self.metricparameters)
        freeboundaryMetric.interpolate(ags * ufl.Identity(dim))
        freeboundaryMetric.normalise()

        # Build hessian based metric for interpolation error and average
        if hessian:
            VImetric = freeboundaryMetric.copy(deepcopy=True)
            solutionMetric = self.metricfromhessian(u)
            solutionMetric.normalise()
            VImetric.average(freeboundaryMetric, weights=weights)
        else:
            VImetric = freeboundaryMetric.copy(deepcopy=True)

        return VImetric

    def refinemarkedelements(self, mesh, indicator, isUniform=False):
        """petsc4py implementation of Netgen's .refine_marked_elements().
        Usually is skeleton-based refinement (SBR; Plaza & Carey, 2000).
        This version works in parallel, but only in 2D when using SBR???
        See
          https://petsc.org/release/overview/plex_transform_table/
        and associated links."""
        # Create Section for DG0 indicator
        tdim = mesh.topological_dimension()
        entity_dofs = np.zeros(tdim + 1, dtype=IntType)
        entity_dofs[:] = 0
        entity_dofs[-1] = 1
        indicatorSect, _ = dmcommon.create_section(mesh, entity_dofs)

        # Pull Plex from mesh
        dm = mesh.topology_dm

        # Create an adaptation label to mark cells for refinement
        dm.createLabel("refinesbr")
        adaptLabel = dm.getLabel("refinesbr")
        adaptLabel.setDefaultValue(0)

        # dmcommon provides a python binding for this operation of setting
        # the label given an indicator function data array
        dmcommon.mark_points_with_function_array(
            dm, indicatorSect, 0, indicator.dat.data_with_halos, adaptLabel, 1
        )

        # augment or override options database to indicate type of refinement
        # For now the only way to set the active label with petsc4py is
        # with PETSc.Options() because DMPlexTransformSetActive() has no binding.
        opts = PETSc.Options()
        if isUniform:
            opts["dm_plex_transform_type"] = "refine_regular"
        else:
            opts["dm_plex_transform_active"] = "refinesbr"
            opts["dm_plex_transform_type"] = (
                "refine_sbr"  # <- skeleton based refinement is what netgen does.
            )

        # Create a DMPlexTransform object to apply the refinement
        dmTransform = PETSc.DMPlexTransform().create(comm=mesh.comm)
        dmTransform.setDM(dm)
        dmTransform.setFromOptions()
        dmTransform.setUp()
        dmAdapt = dmTransform.apply(dm)

        # Labels are no longer needed, not sure if we need to call destroy on them.
        dmAdapt.removeLabel("refinesbr")
        dm.removeLabel("refinesbr")
        dmTransform.destroy()

        # Remove labels to stop further distribution in mesh()
        # dm.distributeSetDefault(False) <- Matt's suggestion
        dmAdapt.removeLabel("pyop2_core")
        dmAdapt.removeLabel("pyop2_owned")
        dmAdapt.removeLabel("pyop2_ghost")
        # ^ Koki's suggestion

        # Pull distribution parameters from original dm
        distParams = mesh._distribution_parameters

        # Create a new mesh from the adapted dm
        refinedmesh = Mesh(dmAdapt, distribution_parameters=distParams, comm=mesh.comm)
        opts["dm_plex_transform_type"] = "refine_regular"

        return refinedmesh

    def jaccard(self, active1, active2, submesh=False):
        """Compute the Jaccard metric from two element-wise active set
        indicators.  By definition, the Jaccard metric of two sets is
            J(S,T) = |S cap T| / |S cup T|,
        where |.| is area (measure) of the set.  Thus J(S,T) the ratio of
        the area (measure) of the intersection divided by that of the union.
        The inputs are the indicator functions of the sets as DG0 functions.
        In serial they can be on different meshes.  (In that case project()
        method is used to put them on active1's mesh.)  If submesh==True
        then active2 is assumed to live on a submesh of active1, so
        interpolate onto the active1 mesh will work correctly.
        *Thus with submesh==True it works in parallel.*"""
        # FIXME how to check that active1, active2 are in DG0 spaces?
        # FIXME how to check that, when submesh==True, active2 is actually
        #       on a submesh of active1?
        if submesh == False:
            if (
                active1.function_space().mesh()._comm.size > 1
                or active2.function_space().mesh()._comm.size > 1
            ):
                raise ValueError("jaccard(.., submesh=False) is not valid in parallel")
        if self.debug:
            for a in [active1, active2]:
                if len(a.dat.data_ro) > 0:
                    assert min(a.dat.data_ro) >= 0.0
                    assert max(a.dat.data_ro) <= 1.0
        mesh1 = active1.function_space().mesh()
        if submesh:
            new2 = Function(active1.function_space()).interpolate(active2)
        else:
            new2 = Function(active1.function_space()).project(active2)
        AreaIntersection = assemble(new2 * active1 * dx(mesh1))
        AreaUnion = assemble((new2 + active1 - (new2 * active1)) * dx(mesh1))
        assert AreaUnion > 0.0, "jaccard() computed measure of the union as zero"
        return AreaIntersection / AreaUnion

    def hausdorff(self, E1, E2):
        try:
            import shapely
        except ImportError:
            print("ImportError.  Unable to import shapely.  Exiting.")
            sys.exit(0)
        return shapely.hausdorff_distance(
            shapely.MultiLineString(E1), shapely.MultiLineString(E2), 0.99
        )

    # FIXME: checks for when free boundary is emptyset
    def freeboundarygraph(self, uh, lb, type="coords"):
        """pulls the graph for the free boundary, return as dm, fd, or coords"""
        mesh = uh.function_space().mesh()
        CellVertexMap = mesh.topology.cell_closure

        # Get active indicators
        elemactive = self.elemactive(uh, lb)  # cell
        elemborder = self.elemborder(self.nodalactive(uh, lb))  # bordering cell

        # Pull Indices
        ActiveSetElementsIndices = [
            i for i, value in enumerate(elemactive.dat.data) if value != 0
        ]
        BorderElementsIndices = [
            i for i, value in enumerate(elemborder.dat.data) if value != 0
        ]

        # Create sets for vertices related to BorderElements and ActiveSet
        BorderVertices = set()
        ActiveVertices = set()

        # Populate BorderVertices set
        for cellIdx in BorderElementsIndices:
            # Add vertices of this border element cell to the set
            # Assuming cells are triangles, adjust if needed
            vertices = CellVertexMap[cellIdx][:3]
            BorderVertices.update(vertices)

        # Populate ActiveVertices set
        for cellIdx in ActiveSetElementsIndices:
            # Add vertices of this active set element cell to the set
            # Assuming cells are triangles, adjust if needed
            vertices = CellVertexMap[cellIdx][:3]
            ActiveVertices.update(vertices)

        # Find intersection of border and active vertices
        FreeBoundaryVertices = BorderVertices.intersection(ActiveVertices)

        # Create an edge set for the FreeBoundaryVertices
        EdgeSet = set()

        # Loop through BorderElements and form edges
        for cellIdx in BorderElementsIndices:
            vertices = CellVertexMap[cellIdx][:3]
            # Check all pairs of vertices in the element
            for i in range(len(vertices)):
                for j in range(i + 1, len(vertices)):
                    v1 = vertices[i]
                    v2 = vertices[j]
                    # Add edge if both vertices are part of the free boundary
                    if v1 in FreeBoundaryVertices and v2 in FreeBoundaryVertices:
                        # Ensure consistent ordering
                        EdgeSet.add((min(v1, v2), max(v1, v2)))

        if type == "dm":
            return FreeBoundaryVertices, EdgeSet
        else:
            fdV = [
                mesh.topology._vertex_numbering.getOffset(vertex)
                for vertex in list(FreeBoundaryVertices)
            ]
            fdE = [
                [
                    mesh.topology._vertex_numbering.getOffset(edge[0]),
                    mesh.topology._vertex_numbering.getOffset(edge[1]),
                ]
                for edge in list(EdgeSet)
            ]
            if type == "fd":
                return fdV, fdE
            elif type == "coords":
                coords = mesh.coordinates.dat.data_ro_with_halos
                coordsV = [coords[vertex] for vertex in fdV]
                coordsE = [
                    [
                        [coords[edge[0]][0], coords[edge[0]][1]],
                        [coords[edge[1]][0], coords[edge[1]][1]],
                    ]
                    for edge in fdE
                ]
                return coordsV, coordsE<|MERGE_RESOLUTION|>--- conflicted
+++ resolved
@@ -114,9 +114,6 @@
         )
 
 
-<<<<<<< HEAD
-    def udomark(self, mesh, u, lb, n=2):
-=======
     def udomark(self, uh, lb, n=2):
         """Mark mesh using Unstructured Dilation Operator (UDO) algorithm."""
         mesh = uh.function_space().mesh()
@@ -128,7 +125,6 @@
         return self._bfsneighbors(mesh, elemborder, n)
 
     def udomarkParallel(self, uh, lb, n=2):
->>>>>>> 4835a7b8
         """Mark mesh using Unstructured Dilation Operator (UDO) algorithm. Update to latest ngsPETSc otherwise refinement must be done with PETSc refinemarkedelements"""
 
         # Generate element-wise and nodal-wise indicators for active set
