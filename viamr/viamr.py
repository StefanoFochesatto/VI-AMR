--- conflicted
+++ resolved
@@ -483,15 +483,13 @@
         self.metricparameters = {"dm_plex_metric": mp}
         return None
 
-<<<<<<< HEAD
-    def adaptaveragedmetric(self, mesh, uh, lb, gamma=0.50, intersect=False):
+    def adaptaveragedmetric(self, mesh, uh, lb, gamma=0.50, intersect=False, metric=False):
         """From the solution uh, of an obstacle problem with obstacle lb, constructs both an anisotropic Hessian-based metric and an isotropic metric computed from the magnitude of the gradient of the smoothed VCD indicator.  These metrics are averaged (linearly-combined) using gamma:
           M(x) = gamma (isotropic) + (1-gamma) (anisotropic)
-        The result M(x) is an anisotropic metric which is free-boundary aware.  Then the mesh is adapted, according to the metric parameters, via calls to the Animate mesh-adaptation library, by the MMG mesher."""
-=======
-    def adaptaveragedmetric(self, mesh, uh, lb, weights=[0.50, 0.50], hessian=True, metric = False):
-        """From the solution uh, of an obstacle problem with obstacle lb, constructs both an anisotropic Hessian-based metric and an isotropic metric computed from the magnitude of the gradient of the smoothed VCD indicator.  These metrics are averaged (linearly-combined) using the weights.  (This is anisotropic metric based refinement which is free-boundary aware.)  Then the mesh is adapted according to the metric parameters.  Implemented by calls to the animate mesh-adaptation library."""
->>>>>>> c3dfa54b
+        The result M(x) is an anisotropic metric which is free-boundary aware.
+        The mesh is adapted, according to the metric parameters, by calling the Animate mesh-adaptation library, which applies the Pragmatic mesher by default.
+        If intersect=True then does Animate intersect (instead of gamma average).
+        If metric=True then returns the metric itself, not the mesh."""
 
         assert (
             self.metricparameters is not None
@@ -507,7 +505,6 @@
         VIMetric = animate.RiemannianMetric(P1tensor)
         VIMetric.set_parameters(self.metricparameters)
         VIMetric.interpolate(maggrads * ufl.Identity(mesh.topological_dimension()))
-<<<<<<< HEAD
         VIMetric.normalise()  # normalize *before* averaging
 
         # Build hessian based metric for interpolation error
@@ -517,29 +514,16 @@
         hessmetric.compute_hessian(uh, method="L2")
         hessmetric.normalise()  # normalize *before* averaging
 
-        # average (or intersect) and actually adapt
+        # average or intersect
         if intersect:
-            return animate.adapt(mesh, VIMetric, hessmetric)
+            VIMetric.intersect(hessmetric)
         else:
             VIMetric.average(hessmetric, weights=[gamma, 1.0 - gamma])
-=======
-        VIMetric.normalise()
-
-        # Build hessian based metric for interpolation error and average
-        if hessian:
-            hessmetric = animate.RiemannianMetric(P1tensor)
-            hessmetric.set_parameters(self.metricparameters)
-            # re method: default "mixed_L2" is more expensive
-            hessmetric.compute_hessian(uh, method="L2")
-            hessmetric.normalise()
-            VIMetric.average(hessmetric, weights=weights)
-
         if metric:
             return VIMetric
-        else:
-            # normalize and adapt
->>>>>>> c3dfa54b
-            return animate.adapt(mesh, VIMetric)
+
+        # return adapted mesh
+        return animate.adapt(mesh, VIMetric)
 
     def jaccard(self, active1, active2, submesh=False):
         """Compute the Jaccard metric from two element-wise active set
