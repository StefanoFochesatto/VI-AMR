import numpy as np
from collections import deque

from firedrake import *
from firedrake.petsc import OptionsManager, PETSc
from firedrake.output import VTKFile
from firedrake.utils import IntType
import firedrake.cython.dmcommon as dmcommon

from pyop2.mpi import MPI

try:
    import shapely
except ImportError:
    print("ImportError.  Unable to import shapely.  Exiting.")
    import sys
    sys.exit(0)


class VIAMR(OptionsManager):
    def __init__(self, **kwargs):
        self.activetol = kwargs.pop("activetol", 1.0e-10)
        # if True, add (slow) extra checking
        self.debug = kwargs.pop("debug", False)
        self.metricparameters = None

    def spaces(self, mesh, p=1):
        """Return CG{p} and DG{p-1} spaces."""
        assert isinstance(p, int)
        assert p >= 1
        return FunctionSpace(mesh, "CG", p), FunctionSpace(mesh, "DG", p - 1)

    def meshsizes(self, mesh):
        """Compute number of vertices, number of elements, and range of
        mesh diameters.  Valid in parallel."""
        CG1, DG0 = self.spaces(mesh, p=1)
        nvertices = CG1.dim()
        nelements = DG0.dim()
        hmin = float(mesh.comm.allreduce(min(mesh.cell_sizes.dat.data_ro), op=MPI.MIN))
        hmax = float(mesh.comm.allreduce(max(mesh.cell_sizes.dat.data_ro), op=MPI.MAX))
        return nvertices, nelements, hmin, hmax

    def meshreport(self, mesh, indent=2):
        """Print standard mesh report.  Valid in parallel."""
        nv, ne, hmin, hmax = self.meshsizes(mesh)
        indentstr = indent * ' '
        PETSc.Sys.Print(
            f"{indentstr}current mesh: {nv} vertices, {ne} elements, h in [{hmin:.5f},{hmax:.5f}]"
        )
        return None

    def nodalactive(self, u, lb):
        """Compute nodal active set indicator in same function space as u.
        Applies to unilateral obstacle problems with u >= lb.  The active
        set is {x : u(x) == lb(x)}, within activetol."""
        if self.debug:
            assert min(u.dat.data_ro - lb.dat.data_ro) >= 0.0
        z = Function(u.function_space(), name="Nodal Active Set Indicator")
        z.interpolate(conditional(abs(u - lb) < self.activetol, 0, 1))
        return z

    def elemactive(self, u, lb):
        """Compute element active set indicator in DG0."""
        if self.debug:
            assert min(u.dat.data_ro - lb.dat.data_ro) >= 0.0
        _, DG0 = self.spaces(u.function_space().mesh())
        z = Function(DG0, name="Element Active Set Indicator")
        z.interpolate(conditional(abs(u - lb) < self.activetol, 1, 0))
        return z
    
    def eleminactive(self, u, lb):
        """Compute element inactive set indicator in DG0."""
        if self.debug:
            assert min(u.dat.data_ro - lb.dat.data_ro) >= 0.0
        _, DG0 = self.spaces(u.function_space().mesh())
        z = Function(DG0, name="Element Active Set Indicator")
        z.interpolate(conditional(abs(u - lb) < self.activetol, 0, 1))
        return z

    def elemborder(self, nodalactive):
        """From nodal activeset indicator compute bordering element indicator."""
        if self.debug:
            assert min(nodalactive.dat.data_ro) >= 0.0
            assert max(nodalactive.dat.data_ro) <= 1.0
        _, DG0 = self.spaces(nodalactive.function_space().mesh())
        z = Function(DG0, name="Border Elements")
        z.interpolate(
            conditional(nodalactive > 0, conditional(nodalactive < 1, 1, 0), 0)
        )
        return z

    def bfs_neighbors(self, mesh, border, levels, active):
        """element-wise Fast Multi Neighbor Lookup BFS can Avoid Active Set"""

        # dictionary to map each vertex to the cells that contain it
        vertex_to_cells = {}
        cell_vertex_map = mesh.topology.cell_closure  # cell to vertex connectivity
        # Loop over all cells to populate the dictionary
        for i in range(mesh.num_cells()):
            # first three entries correspond to the vertices
            for vertex in cell_vertex_map[i][:3]:
                if vertex not in vertex_to_cells:
                    vertex_to_cells[vertex] = []
                vertex_to_cells[vertex].append(i)

        # Loop over all cells to mark neighbors
        # Create a new DG0 function to store the result
        result = Function(border.function_space(), name="nNeighbors")
        for i in range(mesh.num_cells()):
            # If the function value is 1 and the cell is in the active set
            if border.dat.data[i] == 1 and active.dat.data[i] == 0:
                # Use a BFS algorithm to find all cells within the specified number of levels
                queue = deque([(i, 0)])
                visited = set()
                while queue:
                    cell, level = queue.popleft()
                    if cell not in visited and level <= levels:
                        visited.add(cell)
                        result.dat.data[cell] = 1
                        for vertex in cell_vertex_map[cell][:3]:
                            for neighbor in vertex_to_cells[vertex]:
                                queue.append((neighbor, level + 1))
        return result

    def udomark(self, mesh, u, lb, n=2):
        """Mark mesh using Unstructured Dilation Operator (UDO) algorithm.
        Warning: Not valid in parallel."""

        # generate element-wise and nodal-wise indicators for active set
        _, DG0 = self.spaces(mesh)
        nodalactive = self.nodalactive(u, lb)
        elemactive = self.elemactive(u, lb)

        # generate border element indicator
        elemborder = self.elemborder(nodalactive)

        # bfs_neighbors() constructs N^n(B) indicator.  Last argument
        # is to refine only in active or only in inactive set (currently commented out).
        return self.bfs_neighbors(mesh, elemborder, n, elemactive)
    
    
    def udomarkParallel(self, mesh, u, lb, n=2):
        '''Mark mesh using Unstructured Dilation Operator (UDO) algorithm. Update to latest ngsPETSc otherwise refinement must be done with PETSc refinemarkedelements'''
        
        # Generate element-wise and nodal-wise indicators for active set
        _, DG0 = self.spaces(mesh)
        nodalactive = self.nodalactive(u, lb)

        # Generate border element indicator
        elemborder = self.elemborder(nodalactive)
        
        mesh.name = 'dmmesh'
        elemborder.rename('elemborder')

        # Checkpointing to enforce distribution parameters which make UDO possible in parallel
        # This workaround is necessary because:
        # 1. firedrake does not have a way of changing distribution parameters after mesh initialization (feature request)
        # 2. netgen meshes cannot be checkpointed in parallel (issue)
        # 
        # In order for this to work we need to use PETSc refinemarkelements instead
        # also instead of checkpointing we could write a warning telling the user to set the correct distribution parameters
        # 
        
        
        DistParams = mesh._distribution_parameters
        
        if DistParams['overlap_type'][0].name != 'VERTEX' or DistParams['overlap_type'][1] < 1:
            #We will error out instead
            raise ValueError("""Error: For UDO to work ensure that distribution_parameters={"partition": True, "overlap_type": (DistributedMeshOverlapType.VERTEX, 1)} on mesh initialization.""")
            
            # This workaround works for firedrake meshes, not netgen. It also forces me to return the mesh which is a bad user pattern. 
            # MPI.COMM_WORLD.Barrier()
            # PETSc.Sys.Print("entered bad params")
            # PETSc.Sys.Print("writing")
            # with CheckpointFile("udo.h5", 'w') as afile:
            #     afile.save_mesh(mesh)
            #     afile.save_function(elemborder)
            # PETSc.Sys.Print("writing finished")
            # PETSc.Sys.Print("reading")
            # with CheckpointFile("udo.h5", 'r') as afile:
            #     mesh = afile.load_mesh("dmmesh", distribution_parameters={"partition": True, "overlap_type": (DistributedMeshOverlapType.VERTEX, 1)}) # <- enforcing distribution parameters
            #     elemborder = afile.load_function(mesh, "elemborder")
            # PETSc.Sys.Print("reading finished")


            # # reconstruct DG0 space so result indicator has correct partition    
            # _, DG0 = self.spaces(mesh)
    


        # Pull dm 
        dm = mesh.topology_dm
        
        # This rest of this should really be written by turning the indicator function into a DMLabel
        # and then writing the dmplex traversal in petsc4py. This is a workaround.
        
        
        # Generate map from dm to fd indices (I think there is a better way to do this in dmcommon)
        plexelementlist = mesh.cell_closure[:, -1]
        dm_to_fd = {number: index for index,
                    number in enumerate(plexelementlist)}

        for i in range(n):
            # Pull border elements cell with dmplex cell indices
            BorderSetElementsIndices = [mesh.cell_closure[:, -1][i] for i, value in enumerate(
                elemborder.dat.data_ro_with_halos) if value != 0]



            # Pull indices of vertices which are incident to said border elements
            incidentVertices = [dm.getTransitiveClosure(
                i)[0][4:7] for i in BorderSetElementsIndices]

     
            # Flatten the list of lists and remove duplicates
            flattened_array = np.ravel(incidentVertices)
            incidentVertices = np.unique(flattened_array)

            # Needs to be based of topological dimension
            # Pull the depth stratum for the vertices           
            tdim = mesh.topological_dimension() 
            lb = dm.getDepthStratum(tdim)[0]
            ub = dm.getDepthStratum(tdim)[1]
            # Pull all elements which are neighbor to the incidentVertices. This produces the set N(B)
            NeighborSet = []
            for i in incidentVertices:
                idx = np.where((dm.getTransitiveClosure(i, useCone=False)[0] >= lb) & (dm.getTransitiveClosure(i, useCone=False)[0] < ub))
                NeighborSet.extend(dm.getTransitiveClosure(i, useCone=False)[0][idx])
            # Flatten the list of lists and remove duplicates
            NeighborSet = np.ravel(NeighborSet)
            NeighborSet = np.unique(NeighborSet)


            # Create new elemborder function
            elemborder = Function(DG0).interpolate(Constant(0.0))

            for j in NeighborSet:
                elemborder.dat.data_wo_with_halos[dm_to_fd[j]] = 1
        
        return elemborder


    def vcesmark(self, mesh, u, lb, bracket=[0.2, 0.8], returnSmooth=False):
        """Mark mesh using Variable Coefficient Elliptic Smoothing (VCES) algorithm.
        Valid in parallel."""

        # Compute nodal active set indicator within some tolerance
        CG1, DG0 = self.spaces(mesh)
        nodalactive = self.nodalactive(u, lb)

        # Vary timestep by average cell area of each patch.
        # Not exactly an average because msh.cell_sizes is an L2 projection of
        # the obvious DG0 function into CG1.
        timestep = Function(CG1)
        timestep.dat.data[:] = 0.5 * mesh.cell_sizes.dat.data[:] ** 2

        # Solve one step implicitly using a linear solver
        # Nodal indicator is initial condition to time dependent Heat eq
        w = TrialFunction(CG1)
        v = TestFunction(CG1)
        a = w * v * dx + timestep * inner(grad(w), grad(v)) * dx
        L = nodalactive * v * dx
        u = Function(CG1, name="Smoothed Nodal Active Indicator")
        solve(a == L, u)

        if returnSmooth:
            return u

        else:
            # Compute average over elements by interpolation into DG0
            DG0 = FunctionSpace(mesh, "DG", 0)
            uDG0 = Function(DG0, name="Smoothed Nodal Active Indicator as DG0")
            uDG0.interpolate(u)

            # Applying thresholding parameters
            mark = Function(DG0, name="VCES Marking")
            mark.interpolate(
                conditional(uDG0 > bracket[0], conditional(uDG0 < bracket[1], 1, 0), 0)
            )

            return mark

    def setmetricparameters(self, **kwargs):
        self.target_complexity = kwargs.pop("target_complexity", 3000.0)
        self.h_min = kwargs.pop("h_min", 1.0e-7)
        self.h_max = kwargs.pop("h_max", 1.0)
        mp = {
            "target_complexity": self.target_complexity,  # target number of nodes
            "p": 2.0,  # normalisation order
            "h_min": self.h_min,  # minimum allowed edge length
            "h_max": self.h_max,  # maximum allowed edge length
        }
        self.metricparameters = {"dm_plex_metric": mp}
        return None

    def metricfromhessian(self, mesh, u):
        """Construct a hessian based metric from a solution"""

        assert (
            self.metricparameters is not None
        ), "call setmetricparameters() before calling metricfromhessian()"

        from animate import RiemannianMetric

        P1_ten = TensorFunctionSpace(mesh, "CG", 1)
        metric = RiemannianMetric(P1_ten)
        metric.set_parameters(self.metricparameters)
        metric.compute_hessian(u)
        metric.normalise()
        return metric
    

    def metricrefine(self, mesh, u, lb, weights=[0.50, 0.50], hessian = True):
        """Implementation of anisotropic metric based refinement which is free boundary aware. Constructs both the
        hessian based metric and an isotropic metric based off of the magnitude of the gradient of the smoothed vces indicator.  These metrics are averaged using the weights."""

        assert (
            self.metricparameters is not None
        ), "call setmetricparameters() before calling metricrefine()"

        from animate import adapt, RiemannianMetric

        # Construct isotropic metric from abs(grad(smoothed_vces_indicator))
        V, _ = self.spaces(mesh)
        dim = mesh.topological_dimension()

        # Get magnitude of gradients
        s = self.vcesmark(mesh, u, lb, returnSmooth=True)
        ags = Function(V).interpolate(sqrt(dot(grad(s), grad(s))))

        # Constructing metric. Basically "L2" option in metric.compute_isotropic_metric,
        # however we already have a P1 indicator
        freeboundaryMetric = RiemannianMetric(TensorFunctionSpace(mesh, "CG", 1))
        freeboundaryMetric.set_parameters(self.metricparameters)
        freeboundaryMetric.interpolate(ags * ufl.Identity(dim))
        freeboundaryMetric.normalise()

        # Build hessian based metric for interpolation error and average
        if hessian:
            VImetric = freeboundaryMetric.copy(deepcopy=True)
            solutionMetric = self.metricfromhessian(mesh, u)
            VImetric.average(freeboundaryMetric, weights=weights)
        else:
            VImetric = freeboundaryMetric.copy(deepcopy=True)

        return VImetric
    

    # Computes Babuška Rheinboldt(1978) error estimator, returns marking function on only inactive set.
    # Error estimator computation is from
    #   https://github.com/pefarrell/icerm2024/blob/main/slides.pdf  (slide 109)
    #   https://github.com/pefarrell/icerm2024/blob/main/02_netgen/01_l_shaped_adaptivity.py
    def BRinactivemark(self, mesh, u, lb, resUFL, theta, markFB = None):
        _ , W = self.spaces(mesh)
        eta_sq = Function(W)
        w = TestFunction(W)
        
        h = CellDiameter(mesh)  # symbols for mesh quantities
        n = FacetNormal(mesh)
        v = CellVolume(mesh)

        # Babuska-Rheinboldt error estimator
        G = (  # compute cellwise error estimator
            inner(eta_sq / v, w)*dx
            - inner(h**2 * (resUFL)**2, w) * dx
            - inner(h('+')/2 * jump(grad(u), n)**2, w('+')) * dS
            - inner(h('-')/2 * jump(grad(u), n)**2, w('-')) * dS
        )

        # Each cell is an independent 1x1 solve, so Jacobi is exact
        sp = {"mat_type": "matfree", "ksp_type": "richardson", "pc_type": "jacobi"}
        solve(G == 0, eta_sq, solver_parameters=sp)
        eta = Function(W).interpolate(sqrt(eta_sq))  # compute eta from eta^2

        # Thinking about removing the Free Boundary mark from here. 
        # Mask inactive set 
        eleminactive = self.eleminactive(u, lb)
        if markFB == None:
            etaInactive = Function(W).interpolate(eta * eleminactive)
        else:
            etaInactive = Function(W).interpolate(eta * eleminactive* abs(markFB - 1))
            
        
        # Refine all cells greater than theta*eta_max
        with etaInactive.dat.vec_ro as eta_:
            eta_max = eta_.max()[1]        
        refine = conditional(gt(etaInactive, theta*eta_max), 1, 0)
        mark = Function(W).interpolate(refine)
        
        return mark
            
            
    def union(self, mark1, mark2):
        markUnion = Function(mark1.function_space()).interpolate((mark1 + mark2) - (mark1*mark2))
        return markUnion
        
    
    def refinemarkedelements(self, mesh, indicator, isUniform = False):
        """petsc4py implementation of .refine_marked_elements(), works in parallel only tested in 2D. Still working out the kinks on more than one iteration of refinement."""   
        # Create Section for DG0 indicator
        tdim = mesh.topological_dimension()
        entity_dofs = np.zeros(tdim+1, dtype=IntType)
        entity_dofs[:] = 0
        entity_dofs[-1] = 1
        indicatorSect, _ = dmcommon.create_section(mesh, entity_dofs)

        # Pull Plex from mesh
        dm = mesh.topology_dm
        
        # Create an adaptation label to mark cells for refinement
        dm.createLabel('refinesbr')
        adaptLabel = dm.getLabel('refinesbr')
        adaptLabel.setDefaultValue(0)

        # dmcommon provides a python binding for this operation of setting the label given an indicator function data array
        dmcommon.mark_points_with_function_array(
            dm, indicatorSect, 0, indicator.dat.data_with_halos, adaptLabel, 1)

        # Create a DMPlexTransform object to apply the refinement
        opts = PETSc.Options()
        if isUniform:
            opts['dm_plex_transform_type'] = 'refine_regular'
        else:
            opts['dm_plex_transform_active'] = 'refinesbr'
            opts['dm_plex_transform_type'] = 'refine_sbr' # <- skeleton based refinement is what netgen does.
        dmTransform = PETSc.DMPlexTransform().create(comm = mesh.comm)
        dmTransform.setDM(dm)
        # For now the only way to set the active label with petsc4py is with PETSc.Options() (DMPlexTransformSetActive() has no binding)
        dmTransform.setFromOptions()
        dmTransform.setUp()
        dmAdapt = dmTransform.apply(dm)
        
        # Labels are no longer needed, not sure if we need to call destroy on them. 
        dmAdapt.removeLabel('refinesbr')
        dm.removeLabel('refinesbr')
        dmTransform.destroy()
        
        # Remove labels to stop further distribution in mesh()
        # dm.distributeSetDefault(False) <- Matt's suggestion
        dmAdapt.removeLabel("pyop2_core")
        dmAdapt.removeLabel("pyop2_owned")
        dmAdapt.removeLabel("pyop2_ghost")
        # ^ Koki's suggestion
    
        # Pull distribution parameters from original dm
        distParams = mesh._distribution_parameters
        
        # Create a new mesh from the adapted dm
        refinedmesh = Mesh(dmAdapt, distribution_parameters = distParams, comm = mesh.comm)
        opts['dm_plex_transform_type'] = 'refine_regular'
        
        return refinedmesh


    def jaccard(self, active1, active2):
        """Compute the Jaccard metric from two element-wise active
        set indicators.  These indicators must be DG0 functions, but they
        can be on different meshes.  By definition, the Jaccard metric of
        two sets is
            J(S,T) = |S cap T| / |S cup T|,
        that is, the ratio of the area (measure) of the intersection
        divided by the area of the union.
        Warning: Not valid in parallel."""
        # FIXME how to check that active1, active2 are in DG0 spaces?
        # FIXME fails in parallel; the line generating proj2 will throw
        #     AssertionError: Whoever made mesh_B should explicitly mark
        #     mesh_A as having a compatible parallel layout.
        assert (
            active1.function_space().mesh()._comm.size == 1
        ), "jaccard() not valid in parallel"
        if self.debug:
            for a in [active1, active2]:
                assert min(a.dat.data_ro) >= 0.0
                assert max(a.dat.data_ro) <= 1.0
        mesh1 = active1.function_space().mesh()
        proj2 = Function(active1.function_space()).project(active2)
        AreaIntersection = assemble(proj2 * active1 * dx(mesh1))
        AreaUnion = assemble((proj2 + active1 - (proj2 * active1)) * dx(mesh1))
        assert AreaUnion > 0.0
        return AreaIntersection / AreaUnion

    def hausdorff(self, E1, E2):
        return shapely.hausdorff_distance(
            MultiLineString(E1), MultiLineString(E2), 0.99
        )

<<<<<<< HEAD
    def meshreport(self, mesh, indent=2):
        """Print standard mesh report.  Valid in parallel."""
        nv, ne, hmin, hmax = self.meshsizes(mesh)
        indentstr = indent * ' '
        PETSc.Sys.Print(
            f"{indentstr}current mesh: {nv} vertices, {ne} elements, h in [{hmin:.3f},{hmax:.3f}]"
        )
        return None

=======
>>>>>>> abed5670
    # FIXME: checks for when free boundary is emptyset
    def freeboundarygraph(self, u, lb, type="coords"):
        """pulls the graph for the free boundary, return as dm, fd, or coords"""
        mesh = u.function_space().mesh()
        CellVertexMap = mesh.topology.cell_closure

        # Get active indicators
        nodalactive = self.nodalactive(u, lb)  # vertex
        elemactive = self.elemactive(u, lb)  # cell
        elemborder = self.elemborder(nodalactive)  # bordering cell

        # Pull Indices
        ActiveSetElementsIndices = [
            i for i, value in enumerate(elemactive.dat.data) if value != 0
        ]
        BorderElementsIndices = [
            i for i, value in enumerate(elemborder.dat.data) if value != 0
        ]

        # Create sets for vertices related to BorderElements and ActiveSet
        BorderVertices = set()
        ActiveVertices = set()

        # Populate BorderVertices set
        for cellIdx in BorderElementsIndices:
            # Add vertices of this border element cell to the set
            # Assuming cells are triangles, adjust if needed
            vertices = CellVertexMap[cellIdx][:3]
            BorderVertices.update(vertices)

        # Populate ActiveVertices set
        for cellIdx in ActiveSetElementsIndices:
            # Add vertices of this active set element cell to the set
            # Assuming cells are triangles, adjust if needed
            vertices = CellVertexMap[cellIdx][:3]
            ActiveVertices.update(vertices)

        # Find intersection of border and active vertices
        FreeBoundaryVertices = BorderVertices.intersection(ActiveVertices)

        # Create an edge set for the FreeBoundaryVertices
        EdgeSet = set()

        # Loop through BorderElements and form edges
        for cellIdx in BorderElementsIndices:
            vertices = CellVertexMap[cellIdx][:3]
            # Check all pairs of vertices in the element
            for i in range(len(vertices)):
                for j in range(i + 1, len(vertices)):
                    v1 = vertices[i]
                    v2 = vertices[j]
                    # Add edge if both vertices are part of the free boundary
                    if v1 in FreeBoundaryVertices and v2 in FreeBoundaryVertices:
                        # Ensure consistent ordering
                        EdgeSet.add((min(v1, v2), max(v1, v2)))

        if type == "dm":
            return FreeBoundaryVertices, EdgeSet
        else:
            fdV = [
                mesh.topology._vertex_numbering.getOffset(vertex)
                for vertex in list(FreeBoundaryVertices)
            ]
            fdE = [
                [
                    mesh.topology._vertex_numbering.getOffset(edge[0]),
                    mesh.topology._vertex_numbering.getOffset(edge[1]),
                ]
                for edge in list(EdgeSet)
            ]
            if type == "fd":
                return fdV, fdE
            elif type == "coords":
                coords = mesh.coordinates.dat.data_ro_with_halos
                coordsV = [coords[vertex] for vertex in fdV]
                coordsE = [
                    [
                        [coords[edge[0]][0], coords[edge[0]][1]],
                        [coords[edge[1]][0], coords[edge[1]][1]],
                    ]
                    for edge in fdE
                ]
                return coordsV, coordsE<|MERGE_RESOLUTION|>--- conflicted
+++ resolved
@@ -481,21 +481,9 @@
 
     def hausdorff(self, E1, E2):
         return shapely.hausdorff_distance(
-            MultiLineString(E1), MultiLineString(E2), 0.99
+            shapely.MultiLineString(E1), shapely.MultiLineString(E2), 0.99
         )
 
-<<<<<<< HEAD
-    def meshreport(self, mesh, indent=2):
-        """Print standard mesh report.  Valid in parallel."""
-        nv, ne, hmin, hmax = self.meshsizes(mesh)
-        indentstr = indent * ' '
-        PETSc.Sys.Print(
-            f"{indentstr}current mesh: {nv} vertices, {ne} elements, h in [{hmin:.3f},{hmax:.3f}]"
-        )
-        return None
-
-=======
->>>>>>> abed5670
     # FIXME: checks for when free boundary is emptyset
     def freeboundarygraph(self, u, lb, type="coords"):
         """pulls the graph for the free boundary, return as dm, fd, or coords"""
